--- conflicted
+++ resolved
@@ -18,14 +18,11 @@
 
 # Installation
 
-<<<<<<< HEAD
-Install this from ansible-galaxy. `ansible-galaxy install cruisibesares.ns1`. You will need the ns1 python client version 0.9.19 or greater. This can be installed by running: `pip install ns1-python`. Additional information can be found here [ns1-python](https://github.com/ns1/ns1-python)
-=======
 1. Install this role from ansible-galaxy. 
    ```ansible-galaxy install ns1.ns1```
+
 2. Install NS1 Python SDK version 0.9.19 or greater. Additional information can be found here [ns1-python](https://github.com/ns1/ns1-python).
    ```pip install ns1-python``` 
->>>>>>> 7ef04f32
 
 ## Installing the previous version
 
